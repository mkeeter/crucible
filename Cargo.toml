[workspace]
members = [
    "agent",
    "agent-client",
    "crucible-client-types",
    "common",
    "control-client",
    "cmon",
    "crudd",
    "crutest",
    "downstairs",
    "dsc",
    "dsc-client",
    "hammer",
    "integration_tests",
    "measure_iops",
    "nbd_server",
    "package",
    "pantry",
    "pantry-client",
    "protocol",
    "repair-client",
    "smf",
    "upstairs",
    "workspace-hack",
    "agent-antagonist",
]
resolver = "2"

[workspace.dependencies]

# crates.io
aes-gcm-siv = "0.11.1"
anyhow = "1"
async-recursion = "1.1.1"
async-trait = "0.1.80"
atty = "0.2.14"
base64 = "0.22.1"
bincode = "1.3"
byte-unit = "5.1.4"
bytes = { version = "1", features = ["serde"] }
camino = { version = "1.1", features = ["serde1"] }
cfg-if = { version = "1" }
chrono = { version = "0.4", features = [ "serde" ] }
clap = { version = "4.5", features = ["derive", "env", "wrap_help"] }
clearscreen = "2.0.1"
crossterm = { version = "0.27.0" }
crucible-workspace-hack = "0.1.0"  # see [patch.crates-io.crucible-workspace-hack] for more
csv = "1.3.0"
expectorate = "1.1.0"
futures = "0.3"
futures-core = "0.3"
hex = "0.4"
http = "0.2.12"
httptest = "0.15.5"
human_bytes = "0.4.3"
humantime = "2.1.0"
hyper = { version = "0.14", features = [ "full" ] }
hyper-staticfile = "0.9"
indicatif = { version = "0.17.8", features = ["rayon"] }
itertools = "0.12.1"
libc = "0.2"
mime_guess = "2.0.4"
<<<<<<< HEAD
nbd = "0.3.0"
nix = { version = "0.26", features = [ "feature", "uio" ] }
=======
nbd = "0.2.3"
nix = { version = "0.28", features = [ "feature", "uio" ] }
>>>>>>> 9d125939
num_enum = "0.7"
num-derive = "0.4"
num-traits = "0.2"
omicron-zone-package = "0.11.0"
openapiv3 = "2.0.0"
opentelemetry = "0.22.0"
opentelemetry-jaeger = { version = "0.20.0" }
percent-encoding = "2.3"
proptest = "1.4.0"
rayon = "1.9.0"
rand = { version = "0.8.5", features = ["min_const_gen", "small_rng"] }
rand_chacha = "0.3.1"
reedline = "0.30.0"
reqwest = { version = "0.11", features = ["default", "blocking", "json", "stream"] }
ringbuffer = "0.15.0"
rusqlite = { version = "0.31" }
rustls-pemfile = { version = "1.0.4" }
schemars = { version = "0.8", features = [ "chrono", "uuid1" ] }
serde = { version = "1", features = [ "derive" ] }
serde_json = "1"
sha2 = "0.10"
signal-hook = "0.3.17"
signal-hook-tokio = { version = "0.3.1", features = ["futures-v0_3"] }
slog = { version = "2.7", features = ["max_level_trace", "release_max_level_debug"] }
slog-async = { version = "2.8" }
slog-bunyan = "2.5.0"
slog-dtrace = "0.3"
slog-term = { version = "2.9" }
static_assertions = "1.1.0"
statistical = "1.0.0"
subprocess = "0.2.9"
strum = "0.26"
strum_macros = "0.26"
tempfile = "3"
test-strategy = "0.3.1"
thiserror = "1"
tokio = { version = "1.36", features = ["full"] }
tokio-rustls = { version = "0.24.1" }
tokio-test = "*"
tokio-util = { version = "0.7", features = ["codec"]}
toml = "0.8"
tracing = "0.1"
tracing-opentelemetry = "0.22.0"
tracing-subscriber = "0.3.18"
twox-hash = "1.6.3"
usdt = "0.5.0"
uuid = { version = "1", features = [ "serde", "v4" ] }

# git
dropshot = { git = "https://github.com/oxidecomputer/dropshot", branch = "main", features = [ "usdt-probes" ] }
omicron-common = { git = "https://github.com/oxidecomputer/omicron", branch = "main" }
nexus-client = { git = "https://github.com/oxidecomputer/omicron", branch = "main" }
internal-dns = { git = "https://github.com/oxidecomputer/omicron", branch = "main" }
omicron-uuid-kinds = { git = "https://github.com/oxidecomputer/omicron", branch = "main" }
openapi-lint = { git = "https://github.com/oxidecomputer/openapi-lint", branch = "main" }
oximeter = { git = "https://github.com/oxidecomputer/omicron", branch = "main" }
oximeter-producer = { git = "https://github.com/oxidecomputer/omicron", branch = "main" }
progenitor = { git = "https://github.com/oxidecomputer/progenitor", branch = "main" }
progenitor-client = { git = "https://github.com/oxidecomputer/progenitor", branch = "main" }

# local path
crucible = { path = "./upstairs" }
crucible-client-types = { path = "./crucible-client-types" }
crucible-agent-client = { path = "./agent-client" }
crucible-common = { path = "./common" }
crucible-control-client = { path = "./control-client" }
# importantly, don't use features = ["zfs_snapshot"] here, this will cause
# cleanup issues in the integration tests!
crucible-downstairs = { path = "./downstairs" }
crucible-pantry = { path = "./pantry" }
crucible-pantry-client = { path = "./pantry-client" }
crucible-protocol = { path = "./protocol" }
crucible-smf = { path = "./smf" }
dsc-client = { path = "./dsc-client" }
repair-client = { path = "./repair-client" }

[profile.dev]
panic = 'abort'

[profile.release]
panic = 'abort'

# Using the workspace-hack via this patch directive means that it only applies
# while building within this workspace. If another workspace imports a crate
# from here via a git dependency, it will not have the workspace-hack applied
# to it.
[patch.crates-io.crucible-workspace-hack]
path = "workspace-hack"<|MERGE_RESOLUTION|>--- conflicted
+++ resolved
@@ -61,13 +61,8 @@
 itertools = "0.12.1"
 libc = "0.2"
 mime_guess = "2.0.4"
-<<<<<<< HEAD
 nbd = "0.3.0"
-nix = { version = "0.26", features = [ "feature", "uio" ] }
-=======
-nbd = "0.2.3"
 nix = { version = "0.28", features = [ "feature", "uio" ] }
->>>>>>> 9d125939
 num_enum = "0.7"
 num-derive = "0.4"
 num-traits = "0.2"
